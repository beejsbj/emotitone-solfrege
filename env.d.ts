--- conflicted
+++ resolved
@@ -1,21 +1,5 @@
 /// <reference types="vite/client" />
 
-<<<<<<< HEAD
-interface ImportMetaEnv {
-  readonly DEV: boolean
-  readonly PROD: boolean
-  readonly MODE: string
-}
-
-interface ImportMeta {
-  readonly env: ImportMetaEnv
-}
-
-declare module '*.vue' {
-  import type { DefineComponent } from 'vue'
-  const component: DefineComponent<{}, {}, any>
-  export default component
-=======
 declare module "*.vue" {
   import type { DefineComponent } from "vue";
   // eslint-disable-next-line @typescript-eslint/no-explicit-any
@@ -25,5 +9,4 @@
     unknown
   >;
   export default component;
->>>>>>> d0394e16
 }