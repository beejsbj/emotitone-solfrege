--- conflicted
+++ resolved
@@ -3,11 +3,16 @@
  * Centralized export of all type definitions for the Emotitone Solfege application
  */
 
-<<<<<<< HEAD
-/**
- * Centralized Type Exports
- * Re-exports all types from various modules for easy importing
- */
+// Music Theory Types
+export type {
+  SolfegeData,
+  Scale,
+  Melody,
+  Note,
+  MusicalMode,
+  ChromaticNote,
+  ActiveNote,
+} from "./music";
 
 import type { Ref } from "vue";
 
@@ -32,18 +37,6 @@
 
 // Color system types
 export * from "./color";
-=======
-// Music Theory Types
-export type {
-  SolfegeData,
-  Scale,
-  Melody,
-  Note,
-  MusicalMode,
-  ChromaticNote,
-  ActiveNote,
-} from "./music";
->>>>>>> d0394e16
 
 /*
  * ========================================
