--- conflicted
+++ resolved
@@ -1,12 +1,8 @@
 <script setup lang="ts">
 import { computed, onMounted } from "vue";
 import { useInstrumentStore } from "@/stores/instrument";
-import type { InstrumentConfig } from "@/types";
+import type { InstrumentConfig } from "@/types/instrument";
 import { CATEGORY_DISPLAY_NAMES } from "@/data/instruments";
-<<<<<<< HEAD
-import { ChevronDown, Loader2, AlertCircle } from "lucide-vue-next";
-=======
-import type { InstrumentConfig } from "@/types/instrument";
 import { ChevronDown, Music } from "lucide-vue-next";
 import FloatingDropdown from "./FloatingDropdown.vue";
 
@@ -27,7 +23,6 @@
   "select-instrument": [instrumentId: string];
   close: [];
 }>();
->>>>>>> d0394e16
 
 const instrumentStore = useInstrumentStore();
 
