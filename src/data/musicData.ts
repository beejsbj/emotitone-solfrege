/**
 * Music Theory Data for Emotitone Solfege
 * Consolidated exports from modular data files
 * This file maintains backward compatibility while the data is now organized in separate modules
 */

// Import from modular files
export { CHROMATIC_NOTES } from "./notes";
export { MAJOR_SOLFEGE, MINOR_SOLFEGE } from "./solfege";
export { MAJOR_SCALE, MINOR_SCALE } from "./scales";
export { melodicPatterns as MELODIC_PATTERNS } from "./patterns";

// Re-export types for backward compatibility
<<<<<<< HEAD
export type {
  SolfegeData,
  Scale,
  MelodicPattern,
  ChromaticNote,
} from "@/types";
=======
export type { SolfegeData, Scale, Melody, ChromaticNote } from "@/types/music";
>>>>>>> d0394e16
<|MERGE_RESOLUTION|>--- conflicted
+++ resolved
@@ -11,13 +11,4 @@
 export { melodicPatterns as MELODIC_PATTERNS } from "./patterns";
 
 // Re-export types for backward compatibility
-<<<<<<< HEAD
-export type {
-  SolfegeData,
-  Scale,
-  MelodicPattern,
-  ChromaticNote,
-} from "@/types";
-=======
-export type { SolfegeData, Scale, Melody, ChromaticNote } from "@/types/music";
->>>>>>> d0394e16
+export type { SolfegeData, Scale, Melody, ChromaticNote } from "@/types/music";