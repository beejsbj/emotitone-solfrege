--- conflicted
+++ resolved
@@ -1,126 +1,15 @@
 /**
- * Enhanced Melodic Patterns Data using Tonal.js
- * Leverages Tonal.js for accurate interval calculations and pattern analysis
- */
-
-<<<<<<< HEAD
-import { Interval, Scale } from "@tonaljs/tonal";
-import type { MelodicPattern } from "@/types";
-=======
+ * Melodic Patterns Data
+ * Contains common melodic patterns and interval relationships
+ */
+
 import type { Melody } from "@/types/music";
->>>>>>> d0394e16
 
 // Re-export types for backward compatibility
 export type { Melody };
 export type MelodicPattern = Melody; // Backward compatibility
 
 /**
-<<<<<<< HEAD
- * Generate interval data using Tonal.js
- */
-function generateIntervalData(intervalName: string): { 
-  semitones: number; 
-  name: string; 
-} {
-  const interval = Interval.get(intervalName);
-  return {
-    semitones: interval.semitones || 0,
-    name: interval.name || intervalName,
-  };
-}
-
-/**
- * Generate melodic pattern from scale degrees using Tonal.js
- */
-function generatePatternFromDegrees(
-  degrees: number[], 
-  key: string = "C", 
-  scaleType: string = "major"
-): string[] {
-  const scale = Scale.get(`${key} ${scaleType}`);
-  return degrees.map(degree => {
-    const noteIndex = (degree - 1) % scale.notes.length;
-    return scale.notes[noteIndex] || "C";
-  });
-}
-
-/**
- * Common melodic patterns and intervals with enhanced Tonal.js analysis
- */
-export const MELODIC_PATTERNS: MelodicPattern[] = [
-  // Basic Intervals - Enhanced with Tonal.js calculations
-  {
-    name: "Unison",
-    description: "Perfect unity, no movement",
-    emotion: "Unity, completion, stillness",
-    sequence: ["Do", "Do"],
-    intervals: [generateIntervalData("1P").semitones], // Perfect unison
-    tonalAnalysis: {
-      intervalName: "Perfect Unison",
-      consonance: "perfect",
-      tension: 0,
-    }
-  },
-  {
-    name: "Minor 2nd",
-    description: "Half-step dissonance, intense yearning",
-    emotion: "Dissonance, yearning, pain, tension",
-    sequence: ["Do", "Ra"],
-    intervals: [generateIntervalData("2m").semitones], // Minor 2nd
-    tonalAnalysis: {
-      intervalName: "Minor Second",
-      consonance: "dissonant",
-      tension: 9,
-    }
-  },
-  {
-    name: "Major 2nd",
-    description: "Whole step, gentle forward motion",
-    emotion: "Gentle tension, stepping forward, hope",
-    sequence: ["Do", "Re"],
-    intervals: [generateIntervalData("2M").semitones], // Major 2nd
-    tonalAnalysis: {
-      intervalName: "Major Second",
-      consonance: "dissonant",
-      tension: 7,
-    }
-  },
-  {
-    name: "Minor 3rd",
-    description: "The sound of melancholy and introspection",
-    emotion: "Sadness, introspection, tenderness",
-    sequence: ["Do", "Me"],
-    intervals: [generateIntervalData("3m").semitones], // Minor 3rd
-    tonalAnalysis: {
-      intervalName: "Minor Third",
-      consonance: "imperfect consonant",
-      tension: 3,
-    }
-  },
-  {
-    name: "Major 3rd",
-    description: "Bright, joyful, optimistic interval",
-    emotion: "Joy, brightness, optimism",
-    sequence: ["Do", "Mi"],
-    intervals: [generateIntervalData("3M").semitones], // Major 3rd
-    tonalAnalysis: {
-      intervalName: "Major Third",
-      consonance: "imperfect consonant",
-      tension: 2,
-    }
-  },
-  {
-    name: "Perfect 4th",
-    description: "Open, stable, foundational",
-    emotion: "Stability, openness, strength",
-    sequence: ["Do", "Fa"],
-    intervals: [generateIntervalData("4P").semitones], // Perfect 4th
-    tonalAnalysis: {
-      intervalName: "Perfect Fourth",
-      consonance: "imperfect consonant",
-      tension: 1,
-    }
-=======
  * Emotional Melodic Patterns
  * Each pattern represents specific emotional states using solfege sequences
  * Updated to use the new SequenceNote structure for cleaner data organization
@@ -187,69 +76,10 @@
       { note: "Fa", duration: "4n" },
     ],
     intervals: [5],
->>>>>>> d0394e16
   },
   {
     name: "Tritone",
     description: "The devil's interval - maximum tension",
-<<<<<<< HEAD
-    emotion: "Tension, mystery, unrest, instability",
-    sequence: ["Do", "Fi"],
-    intervals: [generateIntervalData("4A").semitones], // Tritone
-    tonalAnalysis: {
-      intervalName: "Tritone",
-      consonance: "dissonant",
-      tension: 10,
-    }
-  },
-  {
-    name: "Perfect 5th",
-    description: "Pure, powerful, cosmic",
-    emotion: "Power, openness, clarity, strength",
-    sequence: ["Do", "Sol"],
-    intervals: [generateIntervalData("5P").semitones], // Perfect 5th
-    tonalAnalysis: {
-      intervalName: "Perfect Fifth",
-      consonance: "perfect",
-      tension: 0,
-    }
-  },
-  {
-    name: "Major 6th",
-    description: "Warm, embracing, romantic",
-    emotion: "Warmth, romance, longing",
-    sequence: ["Do", "La"],
-    intervals: [generateIntervalData("6M").semitones], // Major 6th
-    tonalAnalysis: {
-      intervalName: "Major Sixth",
-      consonance: "imperfect consonant",
-      tension: 3,
-    }
-  },
-  {
-    name: "Major 7th",
-    description: "Sophisticated tension, jazz color",
-    emotion: "Sophisticated tension, complexity",
-    sequence: ["Do", "Ti"],
-    intervals: [generateIntervalData("7M").semitones], // Major 7th
-    tonalAnalysis: {
-      intervalName: "Major Seventh",
-      consonance: "dissonant",
-      tension: 8,
-    }
-  },
-  {
-    name: "Octave",
-    description: "Perfect completion, return home",
-    emotion: "Completion, resolution, return",
-    sequence: ["Do", "Do'"],
-    intervals: [generateIntervalData("8P").semitones], // Octave
-    tonalAnalysis: {
-      intervalName: "Perfect Octave",
-      consonance: "perfect",
-      tension: 0,
-    }
-=======
     emotion: "Unsettling",
     sequence: [
       { note: "Do", duration: "4n" },
@@ -406,95 +236,8 @@
       { note: "Fa", duration: "4n" },
       { note: "Mi", duration: "2n" },
     ],
->>>>>>> d0394e16
-  },
-
-  // Enhanced Melodic Patterns
-  {
-<<<<<<< HEAD
-    name: "Scale Ascent",
-    description: "Complete major scale ascending journey",
-    emotion: "Rising, building energy, optimism",
-    sequence: ["Do", "Re", "Mi", "Fa", "Sol", "La", "Ti", "Do'"],
-    intervals: [2, 2, 1, 2, 2, 2, 1], // Whole and half steps
-    scalePattern: generatePatternFromDegrees([1, 2, 3, 4, 5, 6, 7, 8]),
-  },
-  {
-    name: "Scale Descent",
-    description: "Complete major scale descending journey",
-    emotion: "Falling, releasing energy, resolution",
-    sequence: ["Do'", "Ti", "La", "Sol", "Fa", "Mi", "Re", "Do"],
-    intervals: [-1, -2, -2, -1, -2, -2, -2], // Negative intervals for descent
-    scalePattern: generatePatternFromDegrees([8, 7, 6, 5, 4, 3, 2, 1]),
-  },
-  {
-    name: "Do-Sol-Do (Power Leap)",
-    description: "Perfect fifth leap and return - triumphant",
-    emotion: "Triumphant, powerful, heroic",
-    sequence: ["Do", "Sol", "Do'"],
-    intervals: [7, 5], // Perfect 5th up, Perfect 4th up
-    scalePattern: generatePatternFromDegrees([1, 5, 8]),
-  },
-  {
-    name: "Leading Tone Resolution",
-    description: "Ti resolving to Do - strongest resolution",
-    emotion: "Urgent resolution, satisfaction",
-    sequence: ["Ti", "Do'"],
-    intervals: [1], // Half step up
-    scalePattern: generatePatternFromDegrees([7, 8]),
-  },
-  {
-    name: "Lament Bass",
-    description: "Descending chromatic line - deeply emotional",
-    emotion: "Grief, sorrow, lamenting",
-    sequence: ["Do", "Ti", "La", "Sol"],
-    intervals: [-1, -1, -1], // Chromatic descent
-    scalePattern: generatePatternFromDegrees([1, 7, 6, 5]),
-  },
-  {
-    name: "Circle of Fifths Progression",
-    description: "Moving through keys via perfect fifths",
-    emotion: "Harmonic journey, sophistication",
-    sequence: ["Do", "Sol", "Re", "La", "Mi"],
-    intervals: [7, 7, 7, 7], // All perfect fifths
-    scalePattern: generatePatternFromDegrees([1, 5, 2, 6, 3]),
-  },
-  {
-    name: "Picardy Third",
-    description: "Minor to major resolution",
-    emotion: "Unexpected brightness, hope from darkness",
-    sequence: ["Me", "Mi"],
-    intervals: [1], // Half step up
-    scalePattern: ["Eb", "E"], // Example in C
-  },
-];
-
-/**
- * Get patterns by interval type using Tonal.js classification
- */
-export function getPatternsByInterval(intervalType: "consonant" | "dissonant"): MelodicPattern[] {
-  return MELODIC_PATTERNS.filter(pattern => {
-    if (!pattern.tonalAnalysis) return false;
-    
-    if (intervalType === "consonant") {
-      return pattern.tonalAnalysis.consonance.includes("consonant") || 
-             pattern.tonalAnalysis.consonance === "perfect";
-    } else {
-      return pattern.tonalAnalysis.consonance === "dissonant";
-    }
-  });
-}
-
-/**
- * Get patterns by tension level (0-10 scale)
- */
-export function getPatternsByTension(minTension: number, maxTension: number): MelodicPattern[] {
-  return MELODIC_PATTERNS.filter(pattern => {
-    if (!pattern.tonalAnalysis?.tension) return false;
-    return pattern.tonalAnalysis.tension >= minTension && 
-           pattern.tonalAnalysis.tension <= maxTension;
-  });
-=======
+  },
+  {
     name: "Tension Pattern",
     description: "Dissonant climbs and urgent pulses",
     emotion: "Tense",
@@ -856,5 +599,4 @@
   return allMelodies.filter((melody) =>
     melody.emotion?.toLowerCase().includes(emotion.toLowerCase())
   );
->>>>>>> d0394e16
 }