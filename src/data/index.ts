/**
 * Music Theory Data for Emotitone Solfege
 * Consolidated exports from modular data files
 * This file maintains backward compatibility while the data is now organized in separate modules
 */

// Import from modular files
export { 
  CHROMATIC_NOTES, 
  SOLFEGE_NOTES, 
  EXTENDED_SOLFEGE_NOTES,
  validateNote,
  getSemitoneDistance,
  transposeNote,
  getPitchClass,
  noteToSolfege,
} from "./notes";
export { MAJOR_SOLFEGE, MINOR_SOLFEGE } from "./solfege";
export { MAJOR_SCALE, MINOR_SCALE } from "./scales";
export { 
  MELODIC_PATTERNS,
  getPatternsByInterval,
  getPatternsByTension,
} from "./patterns";

// Re-export types for backward compatibility
export type {
  SolfegeData,
  Scale,
  MelodicPattern,
  ChromaticNote,
  TonalAnalysis,
  MusicAnalysis,
} from "@/types/music";

<<<<<<< HEAD
export type {
  NoteColorRelationships,
} from "@/types/color";
=======
// Patterns - updated exports
export {
  melodicPatterns as MELODIC_PATTERNS, // Export new structure with old name for compatibility
  getAllMelodicPatterns,
  getPatternsByEmotion,
  getIntervalPatterns,
  getMelodicPatterns,
  completeMelodies,
  allMelodies,
  getCompleteMelodies,
  getMelodyByName,
  getAllMelodiesByEmotion,
} from "./patterns";
export type { MelodicPattern, Melody } from "./patterns";
>>>>>>> d0394e16

// Instruments
export {
  AVAILABLE_INSTRUMENTS,
  DEFAULT_INSTRUMENT,
  MAX_POLYPHONY,
  PIANO_ENVELOPE,
  STANDARD_COMPRESSOR,
  PIANO_SAMPLER_CONFIG,
  SYNTH_CONFIGS,
  CATEGORY_DISPLAY_NAMES,
  getInstrumentConfig,
  getInstrumentsByCategory,
  getAvailableInstrumentNames,
  isValidInstrument,
} from "./instruments";

// Sequencer
export {
  SEQUENCER_ICONS,
  SEQUENCER_COLOR_PALETTES,
  getColorPaletteById,
  getDefaultColorPalette,
} from "./sequencer";

// Backward compatibility - re-export everything from musicData for existing imports
export * from "./musicData";<|MERGE_RESOLUTION|>--- conflicted
+++ resolved
@@ -23,36 +23,33 @@
   getPatternsByTension,
 } from "./patterns";
 
+// Patterns - updated exports (remove duplicates and invalid exports)
+export {
+  melodicPatterns as MELODIC_PATTERNS_NEW, // Export new structure with different name to avoid conflict
+  getAllMelodicPatterns,
+  getPatternsByEmotion,
+  getIntervalPatterns,
+  getMelodicPatterns,
+  getCompleteMelodies,
+  getMelodyByName,
+  getAllMelodiesByEmotion,
+  allMelodies,
+  getMelodiesByCategory,
+} from "./patterns";
+export type { MelodicPattern, Melody, MelodyCategory, CategorizedMelody } from "./patterns";
+
 // Re-export types for backward compatibility
 export type {
   SolfegeData,
   Scale,
-  MelodicPattern,
   ChromaticNote,
   TonalAnalysis,
   MusicAnalysis,
 } from "@/types/music";
 
-<<<<<<< HEAD
 export type {
   NoteColorRelationships,
 } from "@/types/color";
-=======
-// Patterns - updated exports
-export {
-  melodicPatterns as MELODIC_PATTERNS, // Export new structure with old name for compatibility
-  getAllMelodicPatterns,
-  getPatternsByEmotion,
-  getIntervalPatterns,
-  getMelodicPatterns,
-  completeMelodies,
-  allMelodies,
-  getCompleteMelodies,
-  getMelodyByName,
-  getAllMelodiesByEmotion,
-} from "./patterns";
-export type { MelodicPattern, Melody } from "./patterns";
->>>>>>> d0394e16
 
 // Instruments
 export {
